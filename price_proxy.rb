--- conflicted
+++ resolved
@@ -3,234 +3,6 @@
 require 'puppeteer-ruby'
 require 'httparty'
 require 'json'
-<<<<<<< HEAD
-require 'puppeteer-ruby'
-require 'concurrent'  # For parallel processing
-require 'tmpdir'
-require 'fileutils'
-require 'uri'
-require 'securerandom'
-require_relative 'lib/logging'
-require_relative 'lib/screenshot_manager'
-require_relative 'lib/browser_manager'
-require_relative 'lib/request_handler'
-
-set :port, 4567
-set :bind, '0.0.0.0'
-set :public_folder, 'commander_cards'
-
-# Set up logging
-$logger = Logging.setup
-
-# Global browser instance and context tracking
-$browser = nil
-$browser_contexts = Concurrent::Hash.new  # Track active contexts
-$browser_mutex = Mutex.new
-$browser_retry_count = 0
-MAX_RETRIES = 3
-SESSION_TIMEOUT = 1800  # 30 minutes
-
-# Add request tracking with concurrent handling
-$active_requests = Concurrent::Hash.new
-$request_mutex = Mutex.new
-
-# Cleanup browser without mutex lock
-def cleanup_browser_internal
-  # Clean up all active contexts
-  $browser_contexts.each do |request_id, context_data|
-    begin
-      $logger.info("Cleaning up browser context for request #{request_id}")
-      context_data[:context].close if context_data[:context]
-    rescue => e
-      $logger.error("Error closing browser context for request #{request_id}: #{e.message}")
-    ensure
-      $browser_contexts.delete(request_id)
-    end
-  end
-  
-  if $browser
-    begin
-      $logger.info("Cleaning up browser...")
-      $browser.close
-    rescue => e
-      $logger.error("Error closing browser: #{e.message}")
-    ensure
-      $browser = nil
-      # Force garbage collection
-      GC.start
-    end
-  end
-end
-
-# Cleanup browser with mutex lock
-def cleanup_browser
-  $browser_mutex.synchronize do
-    cleanup_browser_internal
-  end
-end
-
-# Get or initialize browser
-def get_browser
-  if $browser.nil? || !$browser.connected?
-    $logger.info("Initializing new browser instance")
-    $browser = Puppeteer.launch(
-      headless: true,
-      args: [
-        '--no-sandbox',
-        '--disable-setuid-sandbox',
-        '--disable-dev-shm-usage',
-        '--disable-accelerated-2d-canvas',
-        '--disable-gpu',
-        '--window-size=1920,1080',
-        '--disable-web-security',
-        '--disable-features=IsolateOrigins,site-per-process',
-        '--disable-features=site-per-process',  # Disable site isolation
-        '--disable-features=IsolateOrigins',    # Disable origin isolation
-        '--disable-features=CrossSiteDocumentBlocking',  # Disable cross-site blocking
-        '--disable-features=CrossSiteDocumentBlockingAlways',  # Disable cross-site blocking
-        '--disable-blink-features=AutomationControlled',
-        '--disable-automation',
-        '--disable-infobars',
-        '--lang=en-US,en',
-        '--user-agent=Mozilla/5.0 (Macintosh; Intel Mac OS X 10_15_7) AppleWebKit/537.36 (KHTML, like Gecko) Chrome/122.0.0.0 Safari/537.36'
-      ],
-      ignore_default_args: ['--enable-automation']
-    )
-    
-    # Set up global browser settings
-    $browser.on('targetcreated') do |target|
-      if target.type == 'page'
-        begin
-          page = target.page
-          
-          # Set viewport size for each new page
-        #   page.client.send_message('Emulation.setDeviceMetricsOverride', {
-        #     width: 750,
-        #     height: 1000,
-        #     deviceScaleFactor: 1,
-        #     mobile: false
-        #   })
-
-        #   # Dispatch a window resize event to trigger layout reflow
-        #   page.evaluate('window.dispatchEvent(new Event("resize"))')
-          
-          # Disable frame handling for this page
-          page.evaluate(<<~JS)
-            function() {
-              // Disable iframe creation
-              const originalCreateElement = document.createElement;
-              document.createElement = function(tagName) {
-                if (tagName.toLowerCase() === 'iframe') {
-                  console.log('Prevented iframe creation');
-                  return null;
-                }
-                return originalCreateElement.apply(this, arguments);
-              };
-              
-              // Block frame navigation
-              window.addEventListener('beforeunload', (event) => {
-                if (window !== window.top) {
-                  event.preventDefault();
-                  event.stopPropagation();
-                  return false;
-                }
-              }, true);
-              
-              // Block frame creation via innerHTML
-              const originalInnerHTML = Object.getOwnPropertyDescriptor(Element.prototype, 'innerHTML');
-              Object.defineProperty(Element.prototype, 'innerHTML', {
-                set: function(value) {
-                  if (typeof value === 'string' && value.includes('<iframe')) {
-                    console.log('Prevented iframe creation via innerHTML');
-                    return;
-                  }
-                  originalInnerHTML.set.call(this, value);
-                },
-                get: originalInnerHTML.get
-              });
-            }
-          JS
-          
-          # Set timeouts for each new page
-          page.default_navigation_timeout = 30000  # 30 seconds
-          page.default_timeout = 30000  # 30 seconds
-          
-          # Add a small random delay before each navigation
-          page.on('request') do |request|
-            if request.navigation_request?
-              # Block iframe requests
-              if request.frame && request.frame.parent_frame
-                $logger.info("Blocking iframe request: #{request.url}")
-                request.abort
-                next
-              end
-              sleep(rand(1..3))
-            end
-          end
-
-          # Add error handling for page crashes
-          page.on('error') do |err|
-            $logger.error("Page error: #{err.message}")
-          end
-
-          # Add console logging
-          page.on('console') do |msg|
-            $logger.debug("Browser console: #{msg.text}")
-          end
-          
-          # Log the viewport size after setting it
-        #   actual_viewport = page.evaluate(<<~JS)
-        #     function() {
-        #       return {
-        #         windowWidth: window.innerWidth,
-        #         windowHeight: window.innerHeight,
-        #         devicePixelRatio: window.devicePixelRatio,
-        #         screenWidth: window.screen.width,
-        #         screenHeight: window.screen.height,
-        #         viewportWidth: document.documentElement.clientWidth,
-        #         viewportHeight: document.documentElement.clientHeight
-        #       };
-        #     }
-        #   JS
-        #   $logger.info("New page viewport after resize: #{actual_viewport.inspect}")
-        rescue => e
-          $logger.error("Error setting up new page: #{e.message}")
-        end
-      end
-    end
-
-    # Create a test page to resize the browser
-    test_page = $browser.new_page
-    begin
-      # Use CDP to set a viewport large enough to see page contents
-      test_page.client.send_message('Emulation.setDeviceMetricsOverride', {
-        width: 750,
-        height: 1000,
-        deviceScaleFactor: 1,
-        mobile: false
-      })
-      
-      # Verify the viewport size
-      actual_viewport = test_page.evaluate(<<~JS)
-        function() {
-          return {
-            windowWidth: window.innerWidth,
-            windowHeight: window.innerHeight,
-            devicePixelRatio: window.devicePixelRatio,
-            screenWidth: window.screen.width,
-            screenHeight: window.screen.height,
-            viewportWidth: document.documentElement.clientWidth,
-            viewportHeight: document.documentElement.clientHeight
-          };
-        }
-      JS
-      $logger.info("Browser viewport after resize: #{actual_viewport.inspect}")
-    ensure
-      test_page.close
-    end
-  end
-  $browser
-=======
 require 'securerandom'
 require_relative 'lib/logging'
 require_relative 'lib/browser_manager'
@@ -265,7 +37,6 @@
   set :allow_credentials, true
   set :max_age, "1728000"
   set :expose_headers, ['Content-Type']
->>>>>>> 0332cec3
 end
 
 # Set up file logging first
@@ -273,79 +44,8 @@
 $file_logger.info("=== Starting new price proxy server session ===")
 $file_logger.info("Log file cleared and initialized")
 
-<<<<<<< HEAD
-# Add a method to create a new page with proper settings
-def create_page
-  browser = get_browser
-  page = browser.new_page
-  
-  # Disable frame handling for this page
-  page.evaluate(<<~JS)
-    function() {
-      // Disable iframe creation
-      const originalCreateElement = document.createElement;
-      document.createElement = function(tagName) {
-        if (tagName.toLowerCase() === 'iframe') {
-          console.log('Prevented iframe creation');
-          return null;
-        }
-        return originalCreateElement.apply(this, arguments);
-      };
-      
-      // Block frame navigation
-      window.addEventListener('beforeunload', (event) => {
-        if (window !== window.top) {
-          event.preventDefault();
-          event.stopPropagation();
-          return false;
-        }
-      }, true);
-    }
-  JS
-  
-  # Set viewport for the new page
-  page.viewport = Puppeteer::Viewport.new(
-    # width: 1920,
-    # height: 1080,
-    device_scale_factor: 1,
-    is_mobile: false,
-    has_touch: false,
-    is_landscape: true
-  )
-  
-  # Set up page-specific settings
-  page.set_default_navigation_timeout(30000)
-  page.set_default_timeout(30000)
-  
-  # Set up request interception
-  page.request_interception = true
-  
-  # Add proper headers for TCGPlayer
-  page.on('request') do |request|
-    # Block iframe requests
-    if request.frame && request.frame.parent_frame
-      $logger.info("Blocking iframe request: #{request.url}")
-      request.abort
-      next
-    end
-    
-    headers = request.headers.merge({
-      'User-Agent' => 'Mozilla/5.0 (Macintosh; Intel Mac OS X 10_15_7) AppleWebKit/537.36 (KHTML, like Gecko) Chrome/120.0.0.0 Safari/537.36',
-      'Accept' => 'text/html,application/xhtml+xml,application/xml;q=0.9,image/avif,image/webp,image/apng,*/*;q=0.8',
-      'Accept-Language' => 'en-US,en;q=0.9',
-      'Accept-Encoding' => 'gzip, deflate, br',
-      'Connection' => 'keep-alive',
-      'Upgrade-Insecure-Requests' => '1',
-      'Sec-Fetch-Dest' => 'document',
-      'Sec-Fetch-Mode' => 'navigate',
-      'Sec-Fetch-Site' => 'none',
-      'Sec-Fetch-User' => '?1',
-      'Cache-Control' => 'max-age=0'
-    })
-=======
 # Now initialize configuration
 Config.setup
->>>>>>> 0332cec3
 
 # Override Puppeteer's internal logging
 module Puppeteer
@@ -370,19 +70,7 @@
 # Handle shutdown signals
 ['INT', 'TERM'].each do |signal|
   Signal.trap(signal) do
-<<<<<<< HEAD
-    $logger.info("\nReceived #{signal} signal, shutting down gracefully...")
-    begin
-      BrowserManager.cleanup_browser
-      ScreenshotManager.delete_all_screenshots
-      $logger.info("Cleanup completed successfully")
-    rescue => e
-      $logger.error("Error during signal cleanup: #{e.message}")
-      $logger.error(e.backtrace.join("\n"))
-    end
-=======
     $file_logger.info("\nShutting down gracefully...")
->>>>>>> 0332cec3
     exit
   end
 end
@@ -394,117 +82,6 @@
   response.headers["Access-Control-Allow-Headers"] = "Content-Type"
 end
 
-<<<<<<< HEAD
-# Load the card search JavaScript
-$card_search_js = File.read('lib/js/card_search.js').strip
-
-# Initialize browser on startup
-begin
-  $logger.info("Initializing browser on startup...")
-  $browser = BrowserManager.get_browser
-  
-  # Expose the card search function to all pages (with error logging)
-  $browser.on('targetcreated') do |target|
-    if target.type == 'page'
-      target.page.then do |page|
-        begin
-          page.evaluate(<<~JS)
-            (function() {
-              try {
-                 // Define the card search function in the global scope
-                 window.cardSearch = #{File.read('lib/js/card_search.js')};
-                 console.log("Card search function injected (global)");
-              } catch (e) {
-                 console.error("Error injecting card search (global):", e);
-                 # Re-throw so that the server does not start with a broken browser
-                 raise e
-              }
-            })();
-          JS
-        rescue => e
-          $logger.error("(Ruby) Error injecting card search (global) (page #{page.url}): #{e.message} (stack: #{e.backtrace.join("\n")})");
-          # Re-throw so that the server does not start with a broken browser
-          raise e
-        end
-      end
-    end
-  end
-  
-  $logger.info("Browser initialized successfully")
-rescue => e
-  $logger.error("Failed to initialize browser: #{e.message}")
-  $logger.error(e.backtrace.join("\n"))
-  # Re-throw so that the server does not start with a broken browser
-  raise e
-end
-
-# Clean up browser on shutdown
-at_exit do
-  $logger.info("Shutting down server, cleaning up browser...")
-  begin
-    BrowserManager.cleanup_browser
-    ScreenshotManager.delete_all_screenshots
-    $logger.info("Cleanup completed successfully")
-  rescue => e
-    $logger.error("Error during cleanup: #{e.message}")
-    $logger.error(e.backtrace.join("\n"))
-  end
-end
-
-# Serve the main application page
-get '/' do
-  send_file File.join(settings.public_folder, 'commander_cards.html')
-end
-
-# Handle card info requests
-post '/card_info' do
-  content_type :json
-  
-  begin
-    # Parse request body
-    request_body = JSON.parse(request.body.read)
-    card_name = request_body['card_name']
-    
-    if !card_name || card_name.strip.empty?
-      return {
-        'success' => false,
-        'error' => 'No card name provided'
-      }.to_json
-    end
-    
-    # Generate request ID for tracking
-    request_id = SecureRandom.hex(4)
-    $logger.info("Request #{request_id}: Received request for card: #{card_name}")
-    
-    # Handle the request
-    result = RequestHandler.handle_request(card_name, request_id)
-    
-    # Return the result
-    result.to_json
-  rescue JSON::ParserError => e
-    $logger.error("Invalid JSON in request body: #{e.message}")
-    {
-      'success' => false,
-      'error' => 'Invalid JSON in request body'
-    }.to_json
-  rescue => e
-    $logger.error("Error processing request: #{e.message}")
-    $logger.error(e.backtrace.join("\n"))
-    {
-      'success' => false,
-      'error' => "Error processing request: #{e.message}"
-    }.to_json
-  end
-end
-
-# Handle health check requests
-get '/health' do
-  content_type :json
-  {
-    'status' => 'ok',
-    'timestamp' => Time.now.to_i
-  }.to_json
-=======
 # Get both card legality and prices in a single request
 get '/card_info' do
   content_type :json
@@ -526,7 +103,6 @@
 
 get '/' do
   send_file File.join(settings.public_folder, 'commander_cards.html')
->>>>>>> 0332cec3
 end
 
 # Serve card images

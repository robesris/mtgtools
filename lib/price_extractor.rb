require_relative 'logging'
require_relative 'price_processor'

module PriceExtractor
  # JavaScript code for extracting prices from TCGPlayer search results
  SEARCH_RESULTS_JS = <<~'JS'
    function(params) {
      const cardName = JSON.parse(params).cardName;
      console.log('Searching for card:', cardName);
      
      // Add initial page content logging
      console.log('Initial page state:', {
        url: window.location.href,
        title: document.title,
        hasSearchResults: !!document.querySelector('.search-results'),
        hasProductCards: !!document.querySelector('.product-card__product'),
        bodyContent: document.body.textContent.slice(0, 500) + '...', // First 500 chars of body content
        searchForm: document.querySelector('form[action*="search"]') ? {
          action: document.querySelector('form[action*="search"]').action,
          method: document.querySelector('form[action*="search"]').method,
          html: document.querySelector('form[action*="search"]').outerHTML
        } : 'No search form found'
      });

      // Log any error messages that might be present
      const errorMessages = Array.from(document.querySelectorAll('.error-message, .alert, .message')).map(el => ({
        text: el.textContent.trim(),
        className: el.className,
        html: el.outerHTML
      }));
      if (errorMessages.length > 0) {
        console.log('Found error messages:', errorMessages);
      }

      // Log the search input if it exists
      const searchInput = document.querySelector('input[type="search"], input[name*="search"], input[placeholder*="search"]');
      if (searchInput) {
        console.log('Search input found:', {
          value: searchInput.value,
          name: searchInput.name,
          placeholder: searchInput.placeholder,
          html: searchInput.outerHTML
        });
      } else {
        console.log('No search input found');
      }

      function extractNumericPrice(priceText) {
        if (!priceText) {
          console.log('No price text provided');
          return null;
        }
        
        console.log('Processing price text:', {
          original: priceText,
          cleaned: priceText.replace(/[^\d.]/g, ''),
          hasDollarSign: priceText.includes('$'),
          length: priceText.length
        });
        
        // Updated regex to handle prices with commas and optional decimal places
        const priceRegex = /\$[\d,]+(\.\d{2})?/;
        
        // Test if the price matches the pattern
        const matches = priceRegex.test(priceText);
        console.log('Price regex test:', {
          matches,
          pattern: priceRegex.toString(),
          testResult: matches ? 'matched' : 'no match',
          input: priceText
        });
        
        if (!matches) {
          console.log('No price pattern found in:', priceText);
          return null;
        }
        
        // Extract just the numeric part (remove $ and commas)
        const numericStr = priceText.replace(/[^\d.]/g, '');
        const result = parseFloat(numericStr);
        
        console.log('Price extraction result:', {
          numericStr,
          parsedResult: result,
          isNaN: isNaN(result),
          originalText: priceText,
          cleanedText: numericStr,
          validation: {
            isPositive: result > 0,
            isFinite: isFinite(result),
            isValid: result > 0 && isFinite(result)
          }
        });
        
        // Only return if we have a valid positive number
        if (isNaN(result) || !isFinite(result) || result <= 0) {
          console.log('Invalid price value:', result);
          return null;
        }
        
        return result;
      }

      function isExactCardMatch(title, cardName) {
        if (!title || !cardName) {
          console.log('Missing title or cardName:', { title, cardName });
          return false;
        }
        
<<<<<<< HEAD
        // Normalize both strings
        const normalizeString = (str) => {
          return String(str).toLowerCase().trim()
            .replace(/\s+/g, ' ')  // Replace multiple spaces with single space
            .replace(/[^a-z0-9\s]/g, '')  // Remove special characters
            .replace(/\b(the|a|an)\b/g, '');  // Remove common articles
        };
        
        const normalizedTitle = normalizeString(title);
        const normalizedCardName = normalizeString(cardName);
=======
        // Normalize both strings - be more lenient with special characters
        const normalizedTitle = title.toLowerCase().trim()
          .replace(/\s+/g, ' ')  // Replace multiple spaces with single space
          .replace(/[^a-z0-9\s\-]/g, ''); // Keep alphanumeric, spaces, and hyphens
        
        const normalizedCardName = String(cardName).toLowerCase().trim()
          .replace(/\s+/g, ' ')  // Replace multiple spaces with single space
          .replace(/[^a-z0-9\s\-]/g, ''); // Keep alphanumeric, spaces, and hyphens
>>>>>>> 8deae3af
        
        console.log('Detailed card name comparison:', {
          originalTitle: title,
          originalCardName: cardName,
          normalizedTitle,
          normalizedCardName,
          titleLength: normalizedTitle.length,
          cardNameLength: normalizedCardName.length,
          exactMatch: normalizedTitle === normalizedCardName,
          containsMatch: normalizedTitle.includes(normalizedCardName),
          cardNameInTitle: normalizedTitle.indexOf(normalizedCardName) !== -1,
          // Add more comparison details
          titleWords: normalizedTitle.split(/\s+/),
          cardNameWords: normalizedCardName.split(/\s+/),
          commonWords: normalizedTitle.split(/\s+/).filter(word => 
            normalizedCardName.split(/\s+/).includes(word)
          )
        });
        
        // First try exact match
        if (normalizedTitle === normalizedCardName) {
          console.log('Found exact match');
          return true;
        }
        
        // Then try contains match
        if (normalizedTitle.includes(normalizedCardName)) {
          console.log('Found contains match');
          return true;
        }
        
        // Then try word-by-word match (more lenient)
        const titleWords = normalizedTitle.split(/\s+/);
        const cardNameWords = normalizedCardName.split(/\s+/);
        const commonWords = titleWords.filter(word => cardNameWords.includes(word));
        
        // If we have at least 2 common words or all words match, consider it a match
        if (commonWords.length >= 2 || commonWords.length === cardNameWords.length) {
          console.log('Found word match:', {
            commonWords,
            titleWords,
            cardNameWords,
            matchType: commonWords.length >= 2 ? 'partial' : 'full'
          });
          return true;
        }
        
        // Then try match with punctuation delimiters (most lenient)
        const regex = new RegExp(
          `(^|\\s|[^a-zA-Z0-9])${normalizedCardName.split(/\s+/).join('[^a-zA-Z0-9]+')}(\\s|[^a-zA-Z0-9]|$)`,
          'i'
        );
        
        const isMatch = regex.test(normalizedTitle);
        console.log('Regex match details:', { 
          isMatch,
          matchIndex: normalizedTitle.search(regex),
          title: normalizedTitle,
          regexPattern: regex.toString(),
          fullMatch: normalizedTitle.match(regex)
        });
        
        return isMatch;
      }

      // Wait for elements to be fully loaded
      function waitForElements() {
        return new Promise((resolve) => {
          let attempts = 0;
          const maxAttempts = 50; // 5 seconds total
          
          const checkElements = () => {
            attempts++;
            const cards = document.querySelectorAll('.product-card__product');
            console.log(`Attempt ${attempts}: Found ${cards.length} cards`);
            
            if (cards.length > 0) {
              // Log details about each card found
              Array.from(cards).forEach((card, index) => {
                const title = card.querySelector('.product-card__title');
                const price = card.querySelector('.inventory__price-with-shipping');
                console.log(`Card ${index + 1} details:`, {
                  hasTitle: !!title,
                  titleText: title ? title.textContent.trim() : null,
                  hasPrice: !!price,
                  priceText: price ? price.textContent.trim() : null,
                  cardHTML: card.outerHTML
                });
              });
              
              // Check if any card has content
              const hasContent = Array.from(cards).some(card => {
                const title = card.querySelector('.product-card__title');
                const hasTitle = title && title.textContent.trim().length > 0;
                if (hasTitle) {
                  console.log('Found card with title:', title.textContent.trim());
                }
                return hasTitle;
              });
              
              if (hasContent) {
                console.log('Found cards with content, waiting for stability...');
                // Give extra time for dynamic content to stabilize
                setTimeout(() => {
                  console.log('Content should be stable now');
                  resolve(true);
                }, 1000);
                return;
              }
            }
            
            if (attempts >= maxAttempts) {
              console.log('Max attempts reached, proceeding anyway');
              resolve(false);
              return;
            }
            
            console.log('Waiting for cards with content...');
            setTimeout(checkElements, 100);
          };
          
          checkElements();
        });
      }

      async function processCards() {
        // Wait for elements to be loaded
        const elementsLoaded = await waitForElements();
        if (!elementsLoaded) {
          console.log('Warning: Elements may not be fully loaded');
        }
        
        // Get all product cards - be more specific about what we're looking for
        const productCards = Array.from(document.querySelectorAll('.product-card__product, .product-card'));
        console.log(`Found ${productCards.length} product cards with specific selectors`);

        // Log the search results container first (and log the full outerHTML of the product card if it exists)
        const searchResults = document.querySelector('.search-results, [class*="search-results"]');
        console.log('Search results container:', searchResults ? {
          className: searchResults.className,
          childCount: searchResults.children.length,
          html: searchResults.outerHTML.slice(0, 500)
        } : 'Not found');
        const productCard = document.querySelector('.product-card__product');
        if (productCard) {
          console.log("Full outerHTML of product card (if any):", productCard.outerHTML);
        } else {
           console.log("No product card found (outerHTML not available).");
        }

        // Process each product card
        const validProducts = productCards.map((card, index) => {
          console.log(`\nProcessing card ${index + 1}:`);
          
          // Get elements using specific selectors first, then fall back to more general ones
          const titleElement = card.querySelector('.product-card__title') || 
                             card.querySelector('.product-card__name') ||
                             card.querySelector('[class*="product-card__title"]') ||
                             card.querySelector('[class*="product-card__name"]');
          
          const priceElement = card.querySelector('.inventory__price-with-shipping') || 
                             card.querySelector('.product-card__price') ||
                             card.querySelector('[class*="inventory__price"]') ||
                             card.querySelector('[class*="product-card__price"]');
          
          const linkElement = card.querySelector('a[href*="/product/"]') || 
                            card.closest('a[href*="/product/"]');

          // Log the card structure
          console.log('Card structure:', {
            className: card.className,
            childCount: card.children.length,
            hasTitle: !!titleElement,
            hasPrice: !!priceElement,
            hasLink: !!linkElement,
            titleText: titleElement?.textContent?.trim(),
            priceText: priceElement?.textContent?.trim(),
            linkHref: linkElement?.href,
            html: card.outerHTML.slice(0, 500)
          });

          if (!titleElement || !priceElement) {
            console.log('Missing required elements:', {
              hasTitle: !!titleElement,
              hasPrice: !!priceElement,
              hasLink: !!linkElement
            });
            return null;
          }

          // Get the text content
          const title = titleElement.textContent.trim();
          const priceText = priceElement.textContent.trim();
          
          console.log('Extracted content:', {
            title,
            priceText,
            titleLength: title.length,
            priceTextLength: priceText.length
          });

          if (!title || !priceText) {
            console.log('Empty text content:', {
              titleEmpty: !title,
              priceTextEmpty: !priceText
            });
            return null;
          }

          const price = extractNumericPrice(priceText);
          const url = linkElement ? linkElement.href : null;

          // Skip art cards and proxies
          if (title.toLowerCase().includes('art card') || 
              title.toLowerCase().includes('proxy') ||
              title.toLowerCase().includes('playtest')) {
            console.log('Skipping non-playable card:', title);
            return null;
          }

          const isMatch = isExactCardMatch(title, cardName);
          const hasValidPrice = price !== null && !isNaN(price) && isFinite(price) && price > 0;
          
          console.log('Match details:', {
            title,
            price,
            isMatch,
            hasValidPrice,
            matchReason: isMatch ? 'title matches' : 'title does not match',
            priceReason: hasValidPrice ? 'valid price' : 'invalid price',
            priceValidation: {
              isNull: price === null,
              isNaN: isNaN(price),
              isFinite: isFinite(price),
              priceValue: price,
              greaterThanZero: price > 0,
              originalPriceText: priceText
            }
          });

          // Modified validation logic to be more lenient while maintaining accuracy
          if (isMatch && hasValidPrice) {
            console.log('Found valid product:', { 
              title, 
              price, 
              url,
              validationDetails: {
                titleMatch: isMatch,
                priceValid: hasValidPrice,
                priceValue: price,
                priceText: priceText,
                priceValidation: {
                  isNull: price === null,
                  isNaN: isNaN(price),
                  isFinite: isFinite(price),
                  priceValue: price,
                  greaterThanZero: price > 0
                }
              }
            });
            return { title, price, url };
          } else {
            // Log detailed rejection reason
            const rejectionReason = !isMatch ? 'title does not match' : 'invalid price';
            console.log('Product rejected:', {
              title,
              price,
              isMatch,
              hasValidPrice,
              rejectionReason,
              validationDetails: {
                titleMatch: isMatch,
                priceValid: hasValidPrice,
                priceValue: price,
                priceText: priceText,
                priceNull: price === null,
                priceNaN: isNaN(price),
                priceFinite: isFinite(price),
                priceGreaterThanZero: price > 0
              }
            });
            return null;
          }
        }).filter(Boolean);

        console.log(`Found ${validProducts.length} valid products after filtering`);

        if (validProducts.length === 0) {
          console.log('No valid products found. Card name:', cardName);
          return null;
        }

        // Sort by price and return the lowest priced product
        validProducts.sort((a, b) => a.price - b.price);
        const lowest = validProducts[0];
        console.log('Selected lowest priced product:', lowest);
        return lowest;
      }

      // Execute the async function
      return processCards();
    }
  JS

  # JavaScript code for extracting prices from TCGPlayer product listings
  LISTINGS_JS = <<~'JS'
    function() {
      try {
        // Find all listing items
        var listingItems = document.querySelectorAll('.listing-item');
        var listings = [];
        
        // First, collect all listings for logging
        listingItems.forEach(function(item, index) {
          var basePrice = item.querySelector('.listing-item__listing-data__info__price');
          var shipping = item.querySelector('.shipping-messages__price');
          
          listings.push({
            index: index,
            containerClasses: item.className,
            basePrice: basePrice ? {
              text: basePrice.textContent.trim(),
              classes: basePrice.className
            } : null,
            shipping: shipping ? {
              text: shipping.textContent.trim(),
              classes: shipping.className,
              html: shipping.outerHTML  // Add the full HTML for debugging
            } : null,
            html: item.outerHTML
          });
        });

        // Find the "listings" text (case insensitive, handles both singular and plural)
        var listingsHeader = null;
        var allElements = document.querySelectorAll("*");
        for (var i = 0; i < allElements.length; i++) {
          var el = allElements[i];
          if (el.textContent && /^[0-9]+\\s+[Ll]isting[s]?$/i.test(el.textContent.trim())) {
            listingsHeader = el;
            break;
          }
        }

        // Process first listing for price extraction
        var priceData = null;
        if (listingItems.length > 0) {
          var firstItem = listingItems[0];
          var basePrice = firstItem.querySelector('.listing-item__listing-data__info__price');
          var shipping = firstItem.querySelector('.shipping-messages__price');
          
          if (basePrice) {
            var priceText = basePrice.textContent.trim();
            var priceMatch = priceText.match(/\\$([0-9.]+)/);
            if (priceMatch) {
              var price = parseFloat(priceMatch[1]);
              var shippingText = shipping ? shipping.textContent.trim() : '';
              var shippingMatch = shippingText.match(/\\$([0-9.]+)/);
              var shippingPrice = shippingMatch ? parseFloat(shippingMatch[1]) : 0;
              
              // Log the shipping details for debugging
              console.log('Shipping details:', {
                shippingText,
                shippingMatch,
                shippingPrice,
                shippingElement: shipping ? {
                  text: shipping.textContent,
                  html: shipping.outerHTML,
                  classes: shipping.className
                } : null
              });
              
              priceData = {
                success: true,
                found: true,
                price: (price + shippingPrice).toFixed(2),  // Total price
                basePrice: price.toFixed(2),  // Base price only
                shippingPrice: shippingPrice.toFixed(2),  // Shipping price only
                url: window.location.href,  // Use the current URL which is our filtered product page
                details: {
                  basePrice: price.toFixed(2),
                  shippingPrice: shippingPrice.toFixed(2),
                  shippingText: shippingText,
                  shippingElement: shipping ? shipping.outerHTML : null  // Add shipping element HTML for debugging
                }
              };
            }
          }
        }

        // Return both the listings data and price data
        return {
          success: true,
          found: true,
          headerText: listingsHeader ? listingsHeader.textContent : null,
          listings: listings,
          priceData: priceData || {
            success: false,
            found: false,
            message: "No valid price found in first listing"
          }
        };
      } catch (e) {
        console.error('Error processing listing:', e);
        return { 
          success: false,
          found: false, 
          error: e.toString(),
          message: "Error evaluating listing",
          stack: e.stack
        };
      }
    }
  JS

  # JavaScript code for preventing redirects to error pages
  REDIRECT_PREVENTION_JS = <<~'JS'
    function() {
      // Store original navigation methods
      const originalPushState = history.pushState;
      const originalReplaceState = history.replaceState;
      
      // Override history methods to prevent redirects to error page
      history.pushState = function(state, title, url) {
        if (typeof url === 'string' && url.includes('uhoh')) {
          console.log('Prevented history push to error page');
          return;
        }
        return originalPushState.apply(this, arguments);
      };

      history.replaceState = function(state, title, url) {
        if (typeof url === 'string' && url.includes('uhoh')) {
          console.log('Prevented history replace to error page');
          return;
        }
        return originalReplaceState.apply(this, arguments);
      };

      // Add navigation listener
      window.addEventListener('beforeunload', (event) => {
        if (window.location.href.includes('uhoh')) {
          console.log('Prevented navigation to error page');
          event.preventDefault();
          event.stopPropagation();
          return false;
        }
      });

      // Add click interceptor for links that might redirect
      document.addEventListener('click', (event) => {
        const link = event.target.closest('a');
        if (link && link.href && link.href.includes('uhoh')) {
          console.log('Prevented click navigation to error page');
          event.preventDefault();
          event.stopPropagation();
          return false;
        }
      }, true);

      console.log('Redirect prevention initialized');
    }
  JS

  class << self
    # Extract the lowest priced product from search results
    def extract_lowest_priced_product(page, card_name, request_id)
      begin
        lowest_priced_product = page.evaluate(SEARCH_RESULTS_JS, { cardName: card_name }.to_json)
        
        if !lowest_priced_product
          $file_logger.error("Request #{request_id}: No valid products found for: #{card_name}")
          return nil
        end
        
        $file_logger.info("Request #{request_id}: Found lowest priced product: #{lowest_priced_product['title']} at $#{lowest_priced_product['price']}")
        lowest_priced_product
      rescue => e
        $file_logger.error("Request #{request_id}: Error extracting lowest priced product: #{e.message}")
        nil
      end
    end

    # Extract prices from product listings
    def extract_listing_prices(page, request_id)
      begin
        listings_html = page.evaluate(LISTINGS_JS)
        
        if listings_html.is_a?(Hash) && listings_html['success'] && listings_html['listings'][0]
          base_price = PriceProcessor.parse_base_price(listings_html['listings'][0]['basePrice']['text'])
          shipping_price = PriceProcessor.calculate_shipping_price(listings_html['listings'][0])
          
          # Log detailed price information
          $file_logger.info("Request #{request_id}: Price details:")
          $file_logger.info("  Base price text: #{listings_html['listings'][0]['basePrice']['text']}")
          $file_logger.info("  Base price cents: #{base_price}")
          $file_logger.info("  Shipping text: #{listings_html['listings'][0]['shipping']&.dig('text')}")
          $file_logger.info("  Shipping cents: #{shipping_price}")
          $file_logger.info("  Total price: #{PriceProcessor.total_price_str(base_price, shipping_price)}")
          
          {
            'success' => true,
            'price' => PriceProcessor.total_price_str(base_price, shipping_price),
            'base_price' => PriceProcessor.total_price_str(base_price, 0),
            'shipping' => PriceProcessor.total_price_str(0, shipping_price),
            'url' => page.url  # Use the current page URL which is our filtered product page
          }
        else
          {
            'success' => false,
            'message' => listings_html['message'] || 'No valid listings found'
          }
        end
      rescue => e
        $file_logger.error("Request #{request_id}: Error extracting listing prices: #{e.message}")
        {
          'success' => false,
          'message' => e.message
        }
      end
    end

    # Add redirect prevention to a page
    def add_redirect_prevention(page, request_id)
      begin
        page.evaluate(REDIRECT_PREVENTION_JS)
        $file_logger.info("Request #{request_id}: Added redirect prevention")
        true
      rescue => e
        $file_logger.error("Request #{request_id}: Error adding redirect prevention: #{e.message}")
        false
      end
    end
  end
end <|MERGE_RESOLUTION|>--- conflicted
+++ resolved
@@ -107,27 +107,16 @@
           return false;
         }
         
-<<<<<<< HEAD
-        // Normalize both strings
+        // Normalize both strings - combine both approaches for better matching
         const normalizeString = (str) => {
           return String(str).toLowerCase().trim()
             .replace(/\s+/g, ' ')  // Replace multiple spaces with single space
-            .replace(/[^a-z0-9\s]/g, '')  // Remove special characters
+            .replace(/[^a-z0-9\s\-]/g, '')  // Keep alphanumeric, spaces, and hyphens
             .replace(/\b(the|a|an)\b/g, '');  // Remove common articles
         };
         
         const normalizedTitle = normalizeString(title);
         const normalizedCardName = normalizeString(cardName);
-=======
-        // Normalize both strings - be more lenient with special characters
-        const normalizedTitle = title.toLowerCase().trim()
-          .replace(/\s+/g, ' ')  // Replace multiple spaces with single space
-          .replace(/[^a-z0-9\s\-]/g, ''); // Keep alphanumeric, spaces, and hyphens
-        
-        const normalizedCardName = String(cardName).toLowerCase().trim()
-          .replace(/\s+/g, ' ')  // Replace multiple spaces with single space
-          .replace(/[^a-z0-9\s\-]/g, ''); // Keep alphanumeric, spaces, and hyphens
->>>>>>> 8deae3af
         
         console.log('Detailed card name comparison:', {
           originalTitle: title,

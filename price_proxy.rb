require 'sinatra'
require 'sinatra/cross_origin'
require 'httparty'
require 'nokogiri'
require 'json'
require 'puppeteer-ruby'
require 'concurrent'  # For parallel processing
require 'tmpdir'
require 'fileutils'
require 'logger'
require 'uri'
require 'securerandom'

set :port, 4567
set :bind, '0.0.0.0'
set :public_folder, 'commander_cards'

# Set up logging first
LOG_FILE = 'price_proxy.log'
File.delete(LOG_FILE) if File.exist?(LOG_FILE)  # Clear log at start
$logger = Logger.new(LOG_FILE)
$logger.level = Logger::INFO  # Only show INFO and above
$logger.formatter = proc do |severity, datetime, progname, msg|
  # Skip certain non-critical warnings
  if severity == 'WARN' && msg.is_a?(String)
    # List of warning messages we want to suppress
    suppressed_warnings = [
      'Frame not found during evaluation',
      'Protocol error',
      'Target closed',
      'Target destroyed',
      'No target with given id found',
      'Frame was detached',
      'Frame was removed',
      'Frame was not found'
    ]
    
    # Skip if this is a suppressed warning
    return nil if suppressed_warnings.any? { |w| msg.include?(w) }
  end
  
  # Truncate everything after the error message when it contains a Ruby object dump
  formatted_msg = if msg.is_a?(String)
    if msg.include?('#<')
      # Keep everything up to and including the error message, then add truncation
      msg.split(/#</).first.strip + " ...truncated..."
    else
      msg
    end
  else
    msg.to_s.split(/#</).first.strip + " ...truncated..."
  end
  
  # Only log if we haven't suppressed the message
  "#{datetime.strftime('%Y-%m-%d %H:%M:%S')} [#{severity}] #{formatted_msg}\n" if formatted_msg
end
$logger.info("=== Starting new price proxy server session ===")
$logger.info("Log file cleared and initialized")

# Global browser instance and context tracking
$browser = nil
$browser_contexts = Concurrent::Hash.new  # Track active contexts
$browser_mutex = Mutex.new
$browser_retry_count = 0
MAX_RETRIES = 3
SESSION_TIMEOUT = 1800  # 30 minutes

# Add request tracking with concurrent handling
$active_requests = Concurrent::Hash.new
$request_mutex = Mutex.new

# Cleanup browser without mutex lock
def cleanup_browser_internal
  # Clean up all active contexts
  $browser_contexts.each do |request_id, context_data|
    begin
      $logger.info("Cleaning up browser context for request #{request_id}")
      context_data[:context].close if context_data[:context]
    rescue => e
      $logger.error("Error closing browser context for request #{request_id}: #{e.message}")
    ensure
      $browser_contexts.delete(request_id)
    end
  end
  
  if $browser
    begin
      $logger.info("Cleaning up browser...")
      $browser.close
    rescue => e
      $logger.error("Error closing browser: #{e.message}")
    ensure
      $browser = nil
      # Force garbage collection
      GC.start
    end
  end
end

# Cleanup browser with mutex lock
def cleanup_browser
  $browser_mutex.synchronize do
    cleanup_browser_internal
  end
end

# Get or initialize browser
def get_browser
  if $browser.nil? || !$browser.connected?
    $logger.info("Initializing new browser instance")
    $browser = Puppeteer.launch(
      headless: true,
      args: [
        '--no-sandbox',
        '--disable-setuid-sandbox',
        '--disable-dev-shm-usage',
        '--disable-accelerated-2d-canvas',
        '--disable-gpu',
        '--window-size=1920,1080',
        '--disable-web-security',
        '--disable-features=IsolateOrigins,site-per-process',
        '--disable-features=site-per-process',  # Disable site isolation
        '--disable-features=IsolateOrigins',    # Disable origin isolation
        '--disable-features=CrossSiteDocumentBlocking',  # Disable cross-site blocking
        '--disable-features=CrossSiteDocumentBlockingAlways',  # Disable cross-site blocking
        '--disable-blink-features=AutomationControlled',
        '--disable-automation',
        '--disable-infobars',
        '--lang=en-US,en',
        '--user-agent=Mozilla/5.0 (Macintosh; Intel Mac OS X 10_15_7) AppleWebKit/537.36 (KHTML, like Gecko) Chrome/122.0.0.0 Safari/537.36'
      ],
      ignore_default_args: ['--enable-automation']
    )
    
    # Set up global browser settings
    $browser.on('targetcreated') do |target|
      if target.type == 'page'
        begin
          page = target.page
          
          # Set viewport size for each new page
          page.client.send_message('Emulation.setDeviceMetricsOverride', {
            width: 3000,
            height: 2000,
            deviceScaleFactor: 1,
            mobile: false
          })

          # Dispatch a window resize event to trigger layout reflow
          page.evaluate('window.dispatchEvent(new Event("resize"))')
          
          # Disable frame handling for this page
          page.evaluate(<<~JS)
            function() {
              // Disable iframe creation
              const originalCreateElement = document.createElement;
              document.createElement = function(tagName) {
                if (tagName.toLowerCase() === 'iframe') {
                  console.log('Prevented iframe creation');
                  return null;
                }
                return originalCreateElement.apply(this, arguments);
              };
              
              // Block frame navigation
              window.addEventListener('beforeunload', (event) => {
                if (window !== window.top) {
                  event.preventDefault();
                  event.stopPropagation();
                  return false;
                }
              }, true);
              
              // Block frame creation via innerHTML
              const originalInnerHTML = Object.getOwnPropertyDescriptor(Element.prototype, 'innerHTML');
              Object.defineProperty(Element.prototype, 'innerHTML', {
                set: function(value) {
                  if (typeof value === 'string' && value.includes('<iframe')) {
                    console.log('Prevented iframe creation via innerHTML');
                    return;
                  }
                  originalInnerHTML.set.call(this, value);
                },
                get: originalInnerHTML.get
              });
            }
          JS
          
          # Set timeouts for each new page
          page.set_default_navigation_timeout(30000)  # 30 seconds
          page.set_default_timeout(30000)  # 30 seconds
          
          # Add a small random delay before each navigation
          page.on('request') do |request|
            if request.navigation_request?
              # Block iframe requests
              if request.frame && request.frame.parent_frame
                $logger.info("Blocking iframe request: #{request.url}")
                request.abort
                next
              end
              sleep(rand(1..3))
            end
          end

          # Add error handling for page crashes
          page.on('error') do |err|
            $logger.error("Page error: #{err.message}")
          end

          # Add console logging
          page.on('console') do |msg|
            $logger.debug("Browser console: #{msg.text}")
          end
          
          # Log the viewport size after setting it
          actual_viewport = page.evaluate(<<~JS)
            function() {
              return {
                windowWidth: window.innerWidth,
                windowHeight: window.innerHeight,
                devicePixelRatio: window.devicePixelRatio,
                screenWidth: window.screen.width,
                screenHeight: window.screen.height,
                viewportWidth: document.documentElement.clientWidth,
                viewportHeight: document.documentElement.clientHeight
              };
            }
          JS
          $logger.info("New page viewport after resize: #{actual_viewport.inspect}")
        rescue => e
          $logger.error("Error setting up new page: #{e.message}")
        end
      end
    end

    # Create a test page to resize the browser
    test_page = $browser.new_page
    begin
      # Use CDP to set a large viewport
      test_page.client.send_message('Emulation.setDeviceMetricsOverride', {
        width: 3000,
        height: 2000,
        deviceScaleFactor: 1,
        mobile: false
      })
      
      # Verify the viewport size
      actual_viewport = test_page.evaluate(<<~JS)
        function() {
          return {
            windowWidth: window.innerWidth,
            windowHeight: window.innerHeight,
            devicePixelRatio: window.devicePixelRatio,
            screenWidth: window.screen.width,
            screenHeight: window.screen.height,
            viewportWidth: document.documentElement.clientWidth,
            viewportHeight: document.documentElement.clientHeight
          };
        }
      JS
      $logger.info("Browser viewport after resize: #{actual_viewport.inspect}")
    ensure
      test_page.close
    end
  end
  $browser
end

# Add a method to create a new context with proper tracking
def create_browser_context(request_id)
  browser = get_browser
  context = browser.create_incognito_browser_context
  
  # Track the context
  $browser_contexts[request_id] = {
    context: context,
    created_at: Time.now,
    pages: []
  }
  
  # Listen for target destruction to track when pages are closed
  context.on('targetdestroyed') do |target|
    if target.type == 'page'
      $logger.info("Request #{request_id}: Page destroyed in context")
      # Remove the page from our tracking if it exists
      if $browser_contexts[request_id]
        $browser_contexts[request_id][:pages].delete_if { |page| page.target == target }
      end
    end
  end
  
  # Listen for target creation to track new pages
  context.on('targetcreated') do |target|
    if target.type == 'page'
      begin
        page = target.page
        if $browser_contexts[request_id]
          $browser_contexts[request_id][:pages] << page
          $logger.info("Request #{request_id}: New page created in context")
        end
      rescue => e
        $logger.error("Request #{request_id}: Error handling new page: #{e.message}")
      end
    end
  end
  
  context
end

# Add a method to create a new page with proper settings
def create_page
  browser = get_browser
  page = browser.new_page
  
  # Disable frame handling for this page
  page.evaluate(<<~JS)
    function() {
      // Disable iframe creation
      const originalCreateElement = document.createElement;
      document.createElement = function(tagName) {
        if (tagName.toLowerCase() === 'iframe') {
          console.log('Prevented iframe creation');
          return null;
        }
        return originalCreateElement.apply(this, arguments);
      };
      
      // Block frame navigation
      window.addEventListener('beforeunload', (event) => {
        if (window !== window.top) {
          event.preventDefault();
          event.stopPropagation();
          return false;
        }
      }, true);
    }
  JS
  
  # Set viewport for the new page
  page.viewport = Puppeteer::Viewport.new(
    width: 1920,
    height: 1080,
    device_scale_factor: 1,
    is_mobile: false,
    has_touch: false,
    is_landscape: true
  )
  
  # Set up page-specific settings
  page.set_default_navigation_timeout(30000)
  page.set_default_timeout(30000)
  
  # Set up request interception
  page.request_interception = true
  
  # Add proper headers for TCGPlayer
  page.on('request') do |request|
    # Block iframe requests
    if request.frame && request.frame.parent_frame
      $logger.info("Blocking iframe request: #{request.url}")
      request.abort
      next
    end
    
    headers = request.headers.merge({
      'User-Agent' => 'Mozilla/5.0 (Macintosh; Intel Mac OS X 10_15_7) AppleWebKit/537.36 (KHTML, like Gecko) Chrome/120.0.0.0 Safari/537.36',
      'Accept' => 'text/html,application/xhtml+xml,application/xml;q=0.9,image/avif,image/webp,image/apng,*/*;q=0.8',
      'Accept-Language' => 'en-US,en;q=0.9',
      'Accept-Encoding' => 'gzip, deflate, br',
      'Connection' => 'keep-alive',
      'Upgrade-Insecure-Requests' => '1',
      'Sec-Fetch-Dest' => 'document',
      'Sec-Fetch-Mode' => 'navigate',
      'Sec-Fetch-Site' => 'none',
      'Sec-Fetch-User' => '?1',
      'Cache-Control' => 'max-age=0'
    })

    if request.navigation_request? && !request.redirect_chain.empty?
      # Only prevent redirects to error pages
      if request.url.include?('uhoh')
        $logger.info("Request #{request_id}: Preventing redirect to error page: #{request.url}")
        request.abort
      else
        $logger.info("Request #{request_id}: Allowing redirect to: #{request.url}")
        request.continue(headers: headers)
      end
    else
      # Allow all other requests, including API calls
      request.continue(headers: headers)
    end
  end

  # Add error handling
  page.on('error') do |err|
    $logger.error("Page error: #{err.message}")
  end

  # Add console logging
  page.on('console') do |msg|
    $logger.debug("Browser console: #{msg.text}")
  end

  page
end

# Add a method to handle rate limiting
def handle_rate_limit(page, request_id)
  begin
    # Check if we're being rate limited using valid DOM selectors
    rate_limit_check = page.evaluate(<<~JS)
      function() {
        // Get all error messages
        const errorMessages = Array.from(document.querySelectorAll('.error-message, .rate-limit-message, [class*="error"], [class*="rate-limit"]'));
        
        // Check if any error message contains rate limit text
        const hasRateLimit = errorMessages.some(element => {
          const text = element.textContent.toLowerCase();
          return text.includes('rate limit') || text.includes('too many requests');
        });
        
        // Check for error pages
        const hasErrorPage = document.querySelector('.error-page, .uhoh-page, [class*="error-page"]') !== null;
        
        return {
          hasRateLimit,
          hasErrorPage,
          currentUrl: window.location.href,
          errorMessages: errorMessages.map(el => el.textContent.trim())
        };
      }
    JS
    
    if rate_limit_check['hasRateLimit'] || rate_limit_check['hasErrorPage']
      $logger.warn("Request #{request_id}: Rate limit detected, waiting...")
      $logger.info("Request #{request_id}: Error messages found: #{rate_limit_check['errorMessages'].inspect}")
      # Take a longer break if we hit rate limiting
      sleep(rand(10..15))
      # Try refreshing the page
      page.reload(wait_until: 'networkidle0')
      return true
    end
  rescue => e
    $logger.error("Request #{request_id}: Error checking rate limit: #{e.message}")
    $logger.error("Request #{request_id}: Rate limit check error details: #{e.backtrace.join("\n")}")
  end
  false
end

# Handle shutdown signals
['INT', 'TERM'].each do |signal|
  Signal.trap(signal) do
    $logger.info("\nShutting down gracefully...")
    cleanup_browser  # This is fine as it's not called from within a mutex lock
    exit
  end
end

configure do
  enable :cross_origin
  set :allow_origin, "*"
  set :allow_methods, [:get, :post, :options]
  set :allow_credentials, true
  set :max_age, "1728000"
  set :expose_headers, ['Content-Type']
end

# Enable CORS
before do
  response.headers["Access-Control-Allow-Origin"] = "*"
  response.headers["Access-Control-Allow-Methods"] = "GET, POST, OPTIONS"
  response.headers["Access-Control-Allow-Headers"] = "Content-Type"
end

# Get both card legality and prices in a single request
get '/card_info' do
  content_type :json
  card_name = params['card']
  request_id = SecureRandom.uuid
  $logger.info("Starting card info request #{request_id} for: #{card_name}")
  
  if card_name.nil? || card_name.empty?
    $logger.error("No card name provided")
    return { error: 'No card name provided' }.to_json
  end

  # Check if this card is already being processed
  cached_request = $active_requests[card_name]
  if cached_request
    if cached_request[:status] == 'complete'
      $logger.info("Returning cached response for #{card_name}")
      return cached_request[:data]
    elsif cached_request[:status] == 'error'
      $logger.info("Returning cached error for #{card_name}")
      return cached_request[:data]
    end
  end

  # Mark as in progress
  $active_requests[card_name] = { 
    status: 'in_progress', 
    timestamp: Time.now,
    data: nil,
    request_id: request_id
  }

  begin
    # Get legality from Scryfall first
    begin
      $logger.info("Request #{request_id}: Checking legality with Scryfall")
      legality_response = HTTParty.get("https://api.scryfall.com/cards/named?exact=#{CGI.escape(card_name)}")
      if legality_response.success?
        legality_data = JSON.parse(legality_response.body)
        legality = legality_data['legalities']&.fetch('commander', 'unknown')
        $logger.info("Request #{request_id}: Legality for #{card_name}: #{legality}")
      else
        $logger.error("Request #{request_id}: Scryfall API error: #{legality_response.code} - #{legality_response.body}")
        legality = 'unknown'
      end
    rescue => e
      $logger.error("Request #{request_id}: Error checking legality: #{e.message}")
      legality = 'unknown'
    end

    # Get or initialize browser and create context
    browser = get_browser
    context = create_browser_context(request_id)
    
    begin
      # Create a new page for the search
      search_page = context.new_page
      $browser_contexts[request_id][:pages] << search_page
      
      # Enable request interception to prevent redirects
      search_page.request_interception = true
      search_page.on('request') do |request|
        # Add proper headers for TCGPlayer
        headers = request.headers.merge({
          'User-Agent' => 'Mozilla/5.0 (Macintosh; Intel Mac OS X 10_15_7) AppleWebKit/537.36 (KHTML, like Gecko) Chrome/120.0.0.0 Safari/537.36',
          'Accept' => 'text/html,application/xhtml+xml,application/xml;q=0.9,image/avif,image/webp,image/apng,*/*;q=0.8',
          'Accept-Language' => 'en-US,en;q=0.9',
          'Accept-Encoding' => 'gzip, deflate, br',
          'Connection' => 'keep-alive',
          'Upgrade-Insecure-Requests' => '1',
          'Sec-Fetch-Dest' => 'document',
          'Sec-Fetch-Mode' => 'navigate',
          'Sec-Fetch-Site' => 'none',
          'Sec-Fetch-User' => '?1',
          'Cache-Control' => 'max-age=0'
        })

        if request.navigation_request? && !request.redirect_chain.empty?
          # Only prevent redirects to error pages
          if request.url.include?('uhoh')
            $logger.info("Request #{request_id}: Preventing redirect to error page: #{request.url}")
            request.abort
          else
            $logger.info("Request #{request_id}: Allowing redirect to: #{request.url}")
            request.continue(headers: headers)
          end
        else
          # Allow all other requests, including API calls
          request.continue(headers: headers)
        end
      end
      
      # Set up console log capture
      search_page.on('console') do |msg|
        $logger.info("Request #{request_id}: Browser console: #{msg.text}")
      end
      
      # Navigate to TCGPlayer search
      $logger.info("Request #{request_id}: Navigating to TCGPlayer search for: #{card_name}")
      search_url = "https://www.tcgplayer.com/search/magic/product?q=#{CGI.escape(card_name)}&view=grid"
      $logger.info("Request #{request_id}: Search URL: #{search_url}")
      
      begin
        response = search_page.goto(search_url, wait_until: 'networkidle0')
        $logger.info("Request #{request_id}: Search page response status: #{response.status}")
        
        # Wait for the search results to load
        begin
          search_page.wait_for_selector('.search-result, .product-card, [class*="product"], [class*="listing"]', timeout: 10000)
          $logger.info("Request #{request_id}: Search results found")
        rescue => e
          $logger.error("Request #{request_id}: Timeout waiting for search results: #{e.message}")
          # Take a screenshot for debugging
          screenshot_path = "search_error_#{Time.now.to_i}.png"
          search_page.screenshot(path: screenshot_path)
          $logger.info("Request #{request_id}: Saved error screenshot to #{screenshot_path}")
        end
        
        # Give extra time for dynamic content to stabilize
        sleep(2)
        
        # Log the page content for debugging
        $logger.info("Request #{request_id}: Page title: #{search_page.title}")
        $logger.info("Request #{request_id}: Current URL: #{search_page.url}")
        
        # Find the lowest priced valid product from the search results
        card_name = card_name.strip  # Normalize the card name in Ruby first
        lowest_priced_product = search_page.evaluate(<<~'JS', { cardName: card_name }.to_json)
          function(params) {
            const cardName = JSON.parse(params).cardName;
            console.log('Searching for card:', cardName);
            
            function extractNumericPrice(priceText) {
              if (!priceText) {
                console.log('No price text provided');
                return null;
              }
              
              // Create and inspect the regex object
              const priceRegex = /\$\d+\.\d{2}/;  // Simple match for $XX.XX
              
              // Test if the price matches the pattern
              if (!priceRegex.test(priceText)) {
                console.log('No price pattern found in:', priceText);
                return null;
              }
              
              // Extract just the numeric part (remove the $ sign)
              const numericStr = priceText.slice(1);
              const result = parseFloat(numericStr);
              console.log('Extracted numeric price:', result, 'from:', numericStr);
              return isNaN(result) ? null : result;
            }

            function isExactCardMatch(title, cardName) {
              if (!title || !cardName) {
                console.log('Missing title or cardName:', { title, cardName });
                return false;
              }
              
              // Normalize both strings
              const normalizedTitle = title.toLowerCase().trim().replace(/\s+/g, ' ');
              const normalizedCardName = String(cardName).toLowerCase().trim().replace(/\s+/g, ' ');
              
              console.log('Comparing card names:', {
                normalizedTitle,
                normalizedCardName,
                titleLength: normalizedTitle.length,
                cardNameLength: normalizedCardName.length
              });
              
              // First try exact match
              if (normalizedTitle === normalizedCardName) {
                console.log('Found exact match');
                return true;
              }
              
              // Then try match with punctuation delimiters
              const regex = new RegExp(
                `(^|\\s|[^a-zA-Z0-9])${normalizedCardName}(\\s|[^a-zA-Z0-9]|$)`,
                'i'
              );
              
              const isMatch = regex.test(normalizedTitle);
              console.log('Regex match result:', { 
                isMatch,
                matchIndex: normalizedTitle.search(regex),
                title: normalizedTitle
              });
              
              return isMatch;
            }

            // Wait for elements to be fully loaded
            function waitForElements() {
              return new Promise((resolve) => {
                let attempts = 0;
                const maxAttempts = 50; // 5 seconds total
                
                const checkElements = () => {
                  attempts++;
                  const cards = document.querySelectorAll('.product-card__product');
                  console.log(`Attempt ${attempts}: Found ${cards.length} cards`);
                  
                  if (cards.length > 0) {
                    // Check if any card has content
                    const hasContent = Array.from(cards).some(card => {
                      const title = card.querySelector('.product-card__title');
                      const hasTitle = title && title.textContent.trim().length > 0;
                      if (hasTitle) {
                        console.log('Found card with title:', title.textContent.trim());
                      }
                      return hasTitle;
                    });
                    
                    if (hasContent) {
                      console.log('Found cards with content, waiting for stability...');
                      // Give extra time for dynamic content to stabilize
                      setTimeout(() => {
                        console.log('Content should be stable now');
                        resolve(true);
                      }, 1000);
                      return;
                    }
                  }
                  
                  if (attempts >= maxAttempts) {
                    console.log('Max attempts reached, proceeding anyway');
                    resolve(false);
                    return;
                  }
                  
                  console.log('Waiting for cards with content...');
                  setTimeout(checkElements, 100);
                };
                
                checkElements();
              });
            }

            async function processCards() {
              // Wait for elements to be loaded
              const elementsLoaded = await waitForElements();
              if (!elementsLoaded) {
                console.log('Warning: Elements may not be fully loaded');
              }
              
              // Get all product cards
              const productCards = Array.from(document.querySelectorAll('.product-card__product'));
              console.log(`Found ${productCards.length} product cards`);

              // Process each product card
              const validProducts = productCards.map((card, index) => {
                console.log(`\nProcessing card ${index + 1}:`);
                
                // Get elements using multiple possible selectors
                const titleElement = card.querySelector('.product-card__title') || 
                                   card.querySelector('[class*="title"]') ||
                                   card.querySelector('[class*="name"]');
                const priceElement = card.querySelector('.inventory__price-with-shipping') || 
                                   card.querySelector('[class*="price"]');
                const linkElement = card.querySelector('a[href*="/product/"]') || 
                                  card.closest('a[href*="/product/"]');

                // Log detailed element info
                console.log('Element details:', {
                  title: titleElement ? {
                    exists: true,
                    className: titleElement.className,
                    textContent: titleElement.textContent,
                    innerText: titleElement.innerText,
                    innerHTML: titleElement.innerHTML,
                    textLength: titleElement.textContent.length
                  } : 'Not found',
                  price: priceElement ? {
                    exists: true,
                    className: priceElement.className,
                    textContent: priceElement.textContent,
                    innerText: priceElement.innerText,
                    innerHTML: priceElement.innerHTML,
                    textLength: priceElement.textContent.length
                  } : 'Not found',
                  link: linkElement ? {
                    exists: true,
                    href: linkElement.href
                  } : 'Not found'
                });

                if (!titleElement || !priceElement) {
                  console.log('Missing required elements:', {
                    hasTitle: !!titleElement,
                    hasPrice: !!priceElement,
                    hasLink: !!linkElement
                  });
                  return null;
                }

                // Get the text content with fallbacks
                const title = titleElement.textContent.trim() || 
                            titleElement.innerText.trim() || 
                            titleElement.innerHTML.trim();
                const priceText = priceElement.textContent.trim() || 
                                priceElement.innerText.trim() || 
                                priceElement.innerHTML.trim();
                
                console.log('Extracted text content:', {
                  title,
                  priceText,
                  titleLength: title.length,
                  priceTextLength: priceText.length,
                  titleElementType: titleElement.tagName,
                  priceElementType: priceElement.tagName
                });

                if (!title || !priceText) {
                  console.log('Empty text content:', {
                    titleEmpty: !title,
                    priceTextEmpty: !priceText,
                    titleElementHTML: titleElement.outerHTML,
                    priceElementHTML: priceElement.outerHTML
                  });
                  return null;
                }

                const price = extractNumericPrice(priceText);
                const url = linkElement ? linkElement.href : null;

                // Skip art cards and proxies
                if (title.toLowerCase().includes('art card') || 
                    title.toLowerCase().includes('proxy') ||
                    title.toLowerCase().includes('playtest')) {
                  console.log('Skipping non-playable card:', title);
                  return null;
                }

                const isMatch = isExactCardMatch(title, cardName);
                const hasValidPrice = !isNaN(price) && price > 0;
                
                if (isMatch && hasValidPrice) {
                  console.log('Found valid product:', { 
                    title, 
                    price, 
                    url,
                    isMatch,
                    hasValidPrice
                  });
                  return { title, price, url };
                } else {
                  console.log('Invalid product:', { 
                    title, 
                    price, 
                    isMatch,
                    hasValidPrice,
                    reason: !isMatch ? 'title does not match' : 'invalid price'
                  });
                  return null;
                }
              }).filter(Boolean);

              console.log(`Found ${validProducts.length} valid products`);

              if (validProducts.length === 0) {
                console.log('No valid products found');
                return null;
              }

              // Sort by price and return the lowest priced product
              validProducts.sort((a, b) => a.price - b.price);
              const lowest = validProducts[0];
              console.log('Selected lowest priced product:', lowest);
              return lowest;
            }

            // Execute the async function
            return processCards();
          }
        JS
        
        if !lowest_priced_product
          $logger.error("Request #{request_id}: No valid products found for: #{card_name}")
          return { error: 'No valid product found', legality: legality }.to_json
        end
        
        $logger.info("Request #{request_id}: Found lowest priced product: #{lowest_priced_product['title']} at $#{lowest_priced_product['price']}")
        
        # Now we only need to process the single lowest-priced product
        found_prices = false
        prices = {}
        found_conditions = 0
        conditions = ['Near Mint', 'Lightly Played']
        
        conditions.each do |condition|
          # Stop if we've found both conditions
          break if found_conditions >= 2
          
          # Create a new page for each condition
          condition_page = context.new_page
          condition_page.default_navigation_timeout = 30000  # 30 seconds
          condition_page.default_timeout = 30000  # 30 seconds
          
          # Enable request interception for condition page too
          condition_page.request_interception = true
          condition_page.on('request') do |request|
            # Add proper headers for TCGPlayer
            headers = request.headers.merge({
              'User-Agent' => 'Mozilla/5.0 (Macintosh; Intel Mac OS X 10_15_7) AppleWebKit/537.36 (KHTML, like Gecko) Chrome/120.0.0.0 Safari/537.36',
              'Accept' => 'text/html,application/xhtml+xml,application/xml;q=0.9,image/avif,image/webp,image/apng,*/*;q=0.8',
              'Accept-Language' => 'en-US,en;q=0.9',
              'Accept-Encoding' => 'gzip, deflate, br',
              'Connection' => 'keep-alive',
              'Upgrade-Insecure-Requests' => '1',
              'Sec-Fetch-Dest' => 'document',
              'Sec-Fetch-Mode' => 'navigate',
              'Sec-Fetch-Site' => 'none',
              'Sec-Fetch-User' => '?1',
              'Cache-Control' => 'max-age=0'
            })

            if request.navigation_request? && !request.redirect_chain.empty?
              # Only prevent redirects to error pages
              if request.url.include?('uhoh')
                $logger.info("Request #{request_id}: Preventing redirect to error page: #{request.url}")
                request.abort
              else
                $logger.info("Request #{request_id}: Allowing redirect to: #{request.url}")
                request.continue(headers: headers)
              end
            else
              # Allow all other requests, including API calls
              request.continue(headers: headers)
            end
          end
          
          begin
            $logger.info("Request #{request_id}: Processing condition: #{condition}")
            result = process_condition(condition_page, lowest_priced_product['url'], condition, request_id, card_name)
            $logger.info("Request #{request_id}: Condition result: #{result.inspect}")
            if result && result.is_a?(Hash) && result['success']
              prices[condition] = {
                'price' => result['price'],
                'url' => result['url']
              }
              found_conditions += 1
              found_prices = true
            end
          ensure
            condition_page.close
          end
        end
        
        if prices.empty?
          $logger.error("Request #{request_id}: No valid prices found for any condition")
          return { error: 'No valid prices found', legality: legality }.to_json
        end
        
        $logger.info("Request #{request_id}: Final prices: #{prices.inspect}")
        # Format the response to match the original style
        formatted_prices = {}
        prices.each do |condition, data|
          # Extract just the numeric price from the price text, but preserve the $ prefix
          price_value = data['price'].gsub(/[^\d.$]/, '')  # Keep $ and decimal point
          formatted_prices[condition] = {
            'price' => "$#{price_value}",
            'url' => data['url']
          }
        end
        
        # Combine prices and legality into a single response
        response = { 
          prices: formatted_prices,
          legality: legality
        }.to_json
        
        # Cache the response with timestamp
        $active_requests[card_name] = { 
          status: 'complete',
          data: response,
          timestamp: Time.now,
          request_id: request_id
        }
        
        response
        
      ensure
        # Clean up the context and its pages
        if context
          begin
            # Close all pages in the context
            if $browser_contexts[request_id]
              $browser_contexts[request_id][:pages].each do |page|
                begin
                  page.close
                rescue => e
                  $logger.error("Request #{request_id}: Error closing page: #{e.message}")
                end
              end
            end
            
            # Close the context
            context.close
            $logger.info("Request #{request_id}: Closed browser context and pages")
          rescue => e
            $logger.error("Request #{request_id}: Error closing browser context: #{e.message}")
          ensure
            $browser_contexts.delete(request_id)
          end
        end
      end
      
    rescue => e
      $logger.error("Request #{request_id}: Error processing request: #{e.message}")
      $logger.error(e.backtrace.join("\n"))
      error_response = { 
        error: e.message,
        legality: legality  # Include legality even if price check failed
      }.to_json
      
      # Cache the error response
      $active_requests[card_name] = {
        status: 'error',
        data: error_response,
        timestamp: Time.now,
        request_id: request_id
      }
      
      error_response
    ensure
      # Clear old requests (older than 5 minutes)
      $active_requests.delete_if do |_, request|
        request[:timestamp] < (Time.now - 300)  # 5 minutes
      end
      
      # Clean up old contexts (older than 10 minutes)
      $browser_contexts.delete_if do |_, context_data|
        if context_data[:created_at] < (Time.now - 600)  # 10 minutes
          begin
            # Close any remaining pages
            context_data[:pages].each do |page|
              begin
                page.close
              rescue => e
                $logger.error("Error closing stale page: #{e.message}")
              end
            end
            # Close the context
            context_data[:context].close
            true  # Return true to delete the context
          rescue => e
            $logger.error("Error cleaning up stale context: #{e.message}")
            true  # Still return true to delete the context
          end
        else
          false  # Keep contexts that aren't stale
        end
      end
    end
  end
end

# Process a single condition
def process_condition(page, product_url, condition, request_id, card_name)
  begin
    # Add redirect prevention script using safe_evaluate
    safe_evaluate(page, <<~JS, request_id)
      function() {
        // Store original navigation methods
        const originalPushState = history.pushState;
        const originalReplaceState = history.replaceState;
        
        // Override history methods to prevent redirects to error page
        history.pushState = function(state, title, url) {
          if (typeof url === 'string' && url.includes('uhoh')) {
            console.log('Prevented history push to error page');
            return;
          }
          return originalPushState.apply(this, arguments);
        };

        history.replaceState = function(state, title, url) {
          if (typeof url === 'string' && url.includes('uhoh')) {
            console.log('Prevented history replace to error page');
            return;
          }
          return originalReplaceState.apply(this, arguments);
        };

        // Add navigation listener
        window.addEventListener('beforeunload', (event) => {
          if (window.location.href.includes('uhoh')) {
            console.log('Prevented navigation to error page');
            event.preventDefault();
            event.stopPropagation();
            return false;
          }
        });

        // Add click interceptor for links that might redirect
        document.addEventListener('click', (event) => {
          const link = event.target.closest('a');
          if (link && link.href && link.href.includes('uhoh')) {
            console.log('Prevented click navigation to error page');
            event.preventDefault();
            event.stopPropagation();
            return false;
          }
        }, true);

        console.log('Redirect prevention initialized');
      }
    JS

    # Navigate to the product page with condition filter
    condition_param = URI.encode_www_form_component(condition)
    filtered_url = "#{product_url}#{product_url.include?('?') ? '&' : '?'}Condition=#{condition_param}&Language=English"
    $logger.info("Request #{request_id}: Navigating to filtered URL: #{filtered_url}")
    
    begin
      # Add random delay before navigation
      sleep(rand(2..4))
      
      # Navigate to the page with redirect prevention
      response = page.goto(filtered_url, 
        wait_until: 'domcontentloaded',
        timeout: 30000
      )
      
      # Check for rate limiting after navigation
      if handle_rate_limit(page, request_id)
        # If we hit rate limiting, try one more time
        sleep(rand(5..10))
        response = page.goto(filtered_url, 
          wait_until: 'domcontentloaded',
          timeout: 30000
        )
      end

      # Start screenshot loop and price pattern search
      max_wait_time = 30  # Maximum wait time in seconds
      start_time = Time.now
      screenshot_count = 0
      found_listings = false
      screenshot_interval = 2  # Take a screenshot every 2 seconds
      last_screenshot_time = start_time
      max_screenshots = 3  # Only take 3 screenshots

      # Take initial screenshot immediately after page load
      screenshot_path = "loading_sequence_#{condition}_#{screenshot_count}_#{Time.now.to_i}.png"
      page.screenshot(path: screenshot_path, full_page: true)
      $logger.info("Request #{request_id}: Saved initial screenshot to #{screenshot_path}")
      screenshot_count += 1
      last_screenshot_time = Time.now

      # Log our current selectors for the product page
      $logger.info("Request #{request_id}: Current product page selectors:")
      $logger.info("  Container: .listing-item")
      $logger.info("  Base Price: .listing-item__listing-data__info__price")
      $logger.info("  Shipping: .shipping-messages__price")

      # Main loop - continue until we hit max screenshots
      while screenshot_count < max_screenshots
        current_time = Time.now
        elapsed = current_time - start_time

        # Take screenshot every 2 seconds
        if (current_time - last_screenshot_time) >= screenshot_interval
          begin
            screenshot_path = "loading_sequence_#{condition}_#{screenshot_count}_#{Time.now.to_i}.png"
            page.screenshot(path: screenshot_path, full_page: true)
            $logger.info("Request #{request_id}: Saved screenshot #{screenshot_count} at #{elapsed.round(1)}s")
            screenshot_count += 1
            last_screenshot_time = current_time

            # After taking screenshot, try to log the listings HTML
            begin
              listings_html = page.evaluate(<<~'JS')
                function() {
                  try {
                    // Find all listing items
                    var listingItems = document.querySelectorAll('.listing-item');
                    var listings = [];
                    
                    // First, collect all listings for logging
                    listingItems.forEach(function(item, index) {
                      var basePrice = item.querySelector('.listing-item__listing-data__info__price');
                      var shipping = item.querySelector('.shipping-messages__price');
                      
<<<<<<< HEAD
=======
                      listings.push({
                        index: index,
                        containerClasses: item.className,
                        basePrice: basePrice ? {
                          text: basePrice.textContent.trim(),
                          classes: basePrice.className
                        } : null,
                        shipping: shipping ? {
                          text: shipping.textContent.trim(),
                          classes: shipping.className
                        } : null,
                        html: item.outerHTML
                      });
                    });

                    // Find the "listings" text (case insensitive, handles both singular and plural)
                    var listingsHeader = null;
                    var allElements = document.querySelectorAll("*");
                    for (var i = 0; i < allElements.length; i++) {
                      var el = allElements[i];
                      if (el.textContent && /^[0-9]+\\s+[Ll]isting[s]?$/i.test(el.textContent.trim())) {
                        listingsHeader = el;
                        break;
                      }
                    }

                    // Process first listing for price extraction
                    var priceData = null;
                    if (listingItems.length > 0) {
                      var firstItem = listingItems[0];
                      var basePrice = firstItem.querySelector('.listing-item__listing-data__info__price');
                      var shipping = firstItem.querySelector('.shipping-messages__price');
                      
>>>>>>> 3f1efe79
                      if (basePrice) {
                        var priceText = basePrice.textContent.trim();
                        var priceMatch = priceText.match(/\\$([0-9.]+)/);
                        if (priceMatch) {
                          var price = parseFloat(priceMatch[1]);
<<<<<<< HEAD
                          listings.push({
                            index: index,
                            price: price,
                            priceText: priceText,
                            shipping: shipping ? shipping.textContent.trim() : null
                          });
                        }
                      }
                    });

                    // Sort listings by price
                    listings.sort((a, b) => a.price - b.price);

                    if (listings.length > 0) {
                      var lowest = listings[0];
                      return {
                        success: true,
                        found: true,
                        lowestPrice: lowest.price.toFixed(2),
                        lowestPriceUrl: window.location.href,
                        totalListings: listings.length,
                        listings: listings.map(l => ({
                          price: l.price.toFixed(2),
                          shipping: l.shipping
                        }))
                      };
=======
                          var shippingText = shipping ? shipping.textContent.trim() : '';
                          var shippingMatch = shippingText.match(/\\$([0-9.]+)/);
                          var shippingPrice = shippingMatch ? parseFloat(shippingMatch[1]) : 0;
                          
                          priceData = {
                            success: true,
                            found: true,
                            price: (price + shippingPrice).toFixed(2),
                            url: window.location.href,  // Use the current URL which is our filtered product page
                            details: {
                              basePrice: price.toFixed(2),
                              shippingPrice: shippingPrice.toFixed(2),
                              shippingText: shippingText
                            }
                          };
                        }
                      }
>>>>>>> 3f1efe79
                    }

                    // Return both the listings data and price data
                    return {
<<<<<<< HEAD
                      success: false,
                      found: false,
                      message: "No valid listings with prices found",
                      listings: []
=======
                      success: true,
                      found: true,
                      headerText: listingsHeader ? listingsHeader.textContent : null,
                      listings: listings,
                      priceData: priceData || {
                        success: false,
                        found: false,
                        message: "No valid price found in first listing"
                      }
>>>>>>> 3f1efe79
                    };
                  } catch (e) {
                    console.error('Error processing listing:', e);
                    return { 
                      success: false,
                      found: false, 
                      error: e.toString(),
<<<<<<< HEAD
                      message: "Error evaluating listings",
                      stack: e.stack,
                      listings: []
=======
                      message: "Error evaluating listing",
                      stack: e.stack
>>>>>>> 3f1efe79
                    };
                  }
                }
              JS

              if screenshot_count == 3  # Only log detailed info for the third screenshot
                $logger.info("Request #{request_id}: === DETAILED LISTINGS INFO (3rd screenshot) ===")
                if listings_html.is_a?(Hash) && listings_html['success']
<<<<<<< HEAD
                  $logger.info("  Found #{listings_html['totalListings']} valid listings")
                  if listings_html['listings'].is_a?(Array)
                    listings_html['listings'].each_with_index do |listing, index|
                      $logger.info("  Listing #{index + 1}:")
                      $logger.info("    Price: $#{listing['price']}")
                      $logger.info("    Shipping: #{listing['shipping']}") if listing['shipping']
=======
                  $logger.info("  Found listings header: #{listings_html['headerText']}")
                  $logger.info("  === LISTINGS FOUND ===")
                  listings_html['listings'].each do |listing|
                    $logger.info("  Listing #{listing['index'] + 1}:")
                    $logger.info("    Container Classes: #{listing['containerClasses']}")
                    if listing['basePrice']
                      $logger.info("    Base Price: #{listing['basePrice']['text']}")
                      $logger.info("    Base Price Classes: #{listing['basePrice']['classes']}")
                    end
                    if listing['shipping']
                      $logger.info("    Shipping: #{listing['shipping']['text']}")
                      $logger.info("    Shipping Classes: #{listing['shipping']['classes']}")
>>>>>>> 3f1efe79
                    end
                    $logger.info("    HTML: #{listing['html']}")
                  end
<<<<<<< HEAD
                  $logger.info("  Lowest price: $#{listings_html['lowestPrice']}")
                elsif listings_html.is_a?(Hash) && listings_html['error']
                  $logger.error("  Error evaluating listings: #{listings_html['error']}")
                  $logger.error("  Stack trace: #{listings_html['stack']}")
                else
                  $logger.error("  No valid listings found")
=======

                  # Log price data if found
                  if listings_html['priceData'] && listings_html['priceData']['success']
                    $logger.info("  === PRICE DATA ===")
                    $logger.info("    Total Price: $#{listings_html['priceData']['price']}")
                    $logger.info("    Base Price: $#{listings_html['priceData']['details']['basePrice']}")
                    $logger.info("    Shipping: $#{listings_html['priceData']['details']['shippingPrice']}")
                    $logger.info("    Shipping Text: #{listings_html['priceData']['details']['shippingText']}")
                  end
                elsif listings_html.is_a?(Hash) && listings_html['error']
                  $logger.error("  Error evaluating listing: #{listings_html['error']}")
                  $logger.error("  Stack trace: #{listings_html['stack']}")
                else
                  $logger.error("  No valid data found: #{listings_html['message']}")
>>>>>>> 3f1efe79
                end
                $logger.info("=== END OF LISTINGS INFO ===")
              end

<<<<<<< HEAD
              # If we found listings with prices, return the result
              if listings_html.is_a?(Hash) && listings_html['success'] && listings_html['lowestPrice']
                $logger.info("Request #{request_id}: Found valid price: $#{listings_html['lowestPrice']} from #{listings_html['totalListings']} listings")
                return {
                  'success' => true,
                  'price' => "$#{listings_html['lowestPrice']}",
                  'url' => listings_html['lowestPriceUrl']
                }
=======
              # If we found a valid price, return it immediately and break out of the loop
              if listings_html.is_a?(Hash) && listings_html['success'] && listings_html['listings'][0]
                base_price = parse_base_price(listings_html['listings'][0]['basePrice']['text'])
                shipping_price = calculate_shipping_price(listings_html['listings'][0])
                $logger.info("Request #{request_id}: Found valid price: $#{base_price}")
                
                result = {
                  'success' => true,
                  'price' => "$#{total_price_str(base_price, shipping_price)}",
                  'url' => page.url  # Use the current page URL which is our filtered product page
                }
                $logger.info("Request #{request_id}: Breaking out of screenshot loop with price: #{result.inspect}")
                return result  # This will exit both the loop and the process_condition method
>>>>>>> 3f1efe79
              end
            rescue => e
              $logger.error("Request #{request_id}: Error evaluating listings HTML: #{e.message}")
              $logger.error(e.backtrace.join("\n"))
            end
          rescue => e
            $logger.error("Request #{request_id}: Error taking screenshot: #{e.message}")
            # Still increment the counter to ensure we don't get stuck
            screenshot_count += 1
            last_screenshot_time = current_time
          end
        end

        # Small sleep to prevent tight loop
        sleep(0.1)
      end

<<<<<<< HEAD
      # After all screenshots are taken, log the page info (without HTML)
      begin
        page_info = page.evaluate(<<~'JS')
          function() {
            return {
              url: window.location.href,
              title: document.title
            };
          }
        JS

        $logger.info("Request #{request_id}: === PAGE INFO ===")
        $logger.info("  URL: #{page_info['url']}")
        $logger.info("  Title: #{page_info['title']}")
        $logger.info("=== END OF PAGE INFO ===")
      rescue => e
        $logger.error("Request #{request_id}: Error capturing page info: #{e.message}")
        $logger.error(e.backtrace.join("\n"))
      end

      # If we haven't found any listings with prices, return failure
=======
      # If we get here, we didn't find a valid price in any screenshot
>>>>>>> 3f1efe79
      $logger.error("Request #{request_id}: No valid listings found after all screenshots")
      return {
        'success' => false,
        'message' => 'No valid listings found after all screenshots'
      }

    rescue => e
      $logger.error("Request #{request_id}: Error processing condition: #{e.message}")
      $logger.error(e.backtrace.join("\n"))
      return {
        'success' => false,
        'message' => e.message
      }
    end
  end
end

# Clean up browser on server shutdown
at_exit do
  cleanup_browser
end

get '/' do
  send_file File.join(settings.public_folder, 'commander_cards.html')
end

# Serve card images
get '/card_images/:filename' do
  send_file File.join(settings.public_folder, 'card_images', params[:filename])
end

# Serve JavaScript file
get '/card_prices.js' do
  content_type 'application/javascript'
  send_file File.join(settings.public_folder, 'card_prices.js')
end

# Add a method to safely evaluate JavaScript on a page
def safe_evaluate(page, script, request_id = nil)
  begin
    # Wait for the page to be ready using available methods
    page.wait_for_selector('body', timeout: 5000)
    
    # Evaluate the script
    page.evaluate(script)
  rescue Puppeteer::FrameManager::FrameNotFoundError => e
    $logger.warn("Request #{request_id}: Frame not found during evaluation: #{e.message}")
    nil
  rescue => e
    $logger.error("Request #{request_id}: Error during page evaluation: #{e.message}")
    nil
  end
end

# Helper method to parse a money-formatted string into cents
def parse_base_price(price_text)
  return 0 unless price_text.is_a?(String)
  
  # Remove any non-numeric characters except decimal point
  numeric_str = price_text.gsub(/[^\d.]/, '')
  return 0 if numeric_str.empty?
  
  # Convert to float and then to cents
  (numeric_str.to_f * 100).round
end

# Helper method to calculate shipping price from a listing hash
def calculate_shipping_price(listing)
  return 0 unless listing.is_a?(Hash)
  return 0 unless listing['shipping'].is_a?(Hash)
  return 0 unless listing['shipping']['text'].is_a?(String)
  
  shipping_text = listing['shipping']['text'].strip.downcase
  
  # Check for free shipping indicators
  return 0 if shipping_text.include?('free shipping') ||
              shipping_text.include?('shipping included') ||
              shipping_text.include?('free shipping over')
  
  # Look for shipping cost pattern
  if shipping_text =~ /\+\s*\$(\d+\.?\d*)\s*shipping/i
    # Convert to cents
    (Regexp.last_match(1).to_f * 100).round
  else
    0
  end
end

# Helper method to format total price as string
def total_price_str(base_price_cents, shipping_price_cents)
  total_cents = base_price_cents + shipping_price_cents
  # Return just the numeric value with 2 decimal places, no dollar sign
  format('%.2f', total_cents / 100.0)
end

puts "Price proxy server starting on http://localhost:4567"
puts "Note: You need to install Chrome/Chromium for Puppeteer to work" <|MERGE_RESOLUTION|>--- conflicted
+++ resolved
@@ -1159,8 +1159,6 @@
                       var basePrice = item.querySelector('.listing-item__listing-data__info__price');
                       var shipping = item.querySelector('.shipping-messages__price');
                       
-<<<<<<< HEAD
-=======
                       listings.push({
                         index: index,
                         containerClasses: item.className,
@@ -1194,40 +1192,11 @@
                       var basePrice = firstItem.querySelector('.listing-item__listing-data__info__price');
                       var shipping = firstItem.querySelector('.shipping-messages__price');
                       
->>>>>>> 3f1efe79
                       if (basePrice) {
                         var priceText = basePrice.textContent.trim();
                         var priceMatch = priceText.match(/\\$([0-9.]+)/);
                         if (priceMatch) {
                           var price = parseFloat(priceMatch[1]);
-<<<<<<< HEAD
-                          listings.push({
-                            index: index,
-                            price: price,
-                            priceText: priceText,
-                            shipping: shipping ? shipping.textContent.trim() : null
-                          });
-                        }
-                      }
-                    });
-
-                    // Sort listings by price
-                    listings.sort((a, b) => a.price - b.price);
-
-                    if (listings.length > 0) {
-                      var lowest = listings[0];
-                      return {
-                        success: true,
-                        found: true,
-                        lowestPrice: lowest.price.toFixed(2),
-                        lowestPriceUrl: window.location.href,
-                        totalListings: listings.length,
-                        listings: listings.map(l => ({
-                          price: l.price.toFixed(2),
-                          shipping: l.shipping
-                        }))
-                      };
-=======
                           var shippingText = shipping ? shipping.textContent.trim() : '';
                           var shippingMatch = shippingText.match(/\\$([0-9.]+)/);
                           var shippingPrice = shippingMatch ? parseFloat(shippingMatch[1]) : 0;
@@ -1245,17 +1214,10 @@
                           };
                         }
                       }
->>>>>>> 3f1efe79
                     }
 
                     // Return both the listings data and price data
                     return {
-<<<<<<< HEAD
-                      success: false,
-                      found: false,
-                      message: "No valid listings with prices found",
-                      listings: []
-=======
                       success: true,
                       found: true,
                       headerText: listingsHeader ? listingsHeader.textContent : null,
@@ -1265,7 +1227,6 @@
                         found: false,
                         message: "No valid price found in first listing"
                       }
->>>>>>> 3f1efe79
                     };
                   } catch (e) {
                     console.error('Error processing listing:', e);
@@ -1273,14 +1234,8 @@
                       success: false,
                       found: false, 
                       error: e.toString(),
-<<<<<<< HEAD
-                      message: "Error evaluating listings",
-                      stack: e.stack,
-                      listings: []
-=======
                       message: "Error evaluating listing",
                       stack: e.stack
->>>>>>> 3f1efe79
                     };
                   }
                 }
@@ -1289,14 +1244,6 @@
               if screenshot_count == 3  # Only log detailed info for the third screenshot
                 $logger.info("Request #{request_id}: === DETAILED LISTINGS INFO (3rd screenshot) ===")
                 if listings_html.is_a?(Hash) && listings_html['success']
-<<<<<<< HEAD
-                  $logger.info("  Found #{listings_html['totalListings']} valid listings")
-                  if listings_html['listings'].is_a?(Array)
-                    listings_html['listings'].each_with_index do |listing, index|
-                      $logger.info("  Listing #{index + 1}:")
-                      $logger.info("    Price: $#{listing['price']}")
-                      $logger.info("    Shipping: #{listing['shipping']}") if listing['shipping']
-=======
                   $logger.info("  Found listings header: #{listings_html['headerText']}")
                   $logger.info("  === LISTINGS FOUND ===")
                   listings_html['listings'].each do |listing|
@@ -1309,18 +1256,9 @@
                     if listing['shipping']
                       $logger.info("    Shipping: #{listing['shipping']['text']}")
                       $logger.info("    Shipping Classes: #{listing['shipping']['classes']}")
->>>>>>> 3f1efe79
                     end
                     $logger.info("    HTML: #{listing['html']}")
                   end
-<<<<<<< HEAD
-                  $logger.info("  Lowest price: $#{listings_html['lowestPrice']}")
-                elsif listings_html.is_a?(Hash) && listings_html['error']
-                  $logger.error("  Error evaluating listings: #{listings_html['error']}")
-                  $logger.error("  Stack trace: #{listings_html['stack']}")
-                else
-                  $logger.error("  No valid listings found")
-=======
 
                   # Log price data if found
                   if listings_html['priceData'] && listings_html['priceData']['success']
@@ -1335,21 +1273,10 @@
                   $logger.error("  Stack trace: #{listings_html['stack']}")
                 else
                   $logger.error("  No valid data found: #{listings_html['message']}")
->>>>>>> 3f1efe79
                 end
                 $logger.info("=== END OF LISTINGS INFO ===")
               end
 
-<<<<<<< HEAD
-              # If we found listings with prices, return the result
-              if listings_html.is_a?(Hash) && listings_html['success'] && listings_html['lowestPrice']
-                $logger.info("Request #{request_id}: Found valid price: $#{listings_html['lowestPrice']} from #{listings_html['totalListings']} listings")
-                return {
-                  'success' => true,
-                  'price' => "$#{listings_html['lowestPrice']}",
-                  'url' => listings_html['lowestPriceUrl']
-                }
-=======
               # If we found a valid price, return it immediately and break out of the loop
               if listings_html.is_a?(Hash) && listings_html['success'] && listings_html['listings'][0]
                 base_price = parse_base_price(listings_html['listings'][0]['basePrice']['text'])
@@ -1363,7 +1290,6 @@
                 }
                 $logger.info("Request #{request_id}: Breaking out of screenshot loop with price: #{result.inspect}")
                 return result  # This will exit both the loop and the process_condition method
->>>>>>> 3f1efe79
               end
             rescue => e
               $logger.error("Request #{request_id}: Error evaluating listings HTML: #{e.message}")
@@ -1381,31 +1307,7 @@
         sleep(0.1)
       end
 
-<<<<<<< HEAD
-      # After all screenshots are taken, log the page info (without HTML)
-      begin
-        page_info = page.evaluate(<<~'JS')
-          function() {
-            return {
-              url: window.location.href,
-              title: document.title
-            };
-          }
-        JS
-
-        $logger.info("Request #{request_id}: === PAGE INFO ===")
-        $logger.info("  URL: #{page_info['url']}")
-        $logger.info("  Title: #{page_info['title']}")
-        $logger.info("=== END OF PAGE INFO ===")
-      rescue => e
-        $logger.error("Request #{request_id}: Error capturing page info: #{e.message}")
-        $logger.error(e.backtrace.join("\n"))
-      end
-
-      # If we haven't found any listings with prices, return failure
-=======
       # If we get here, we didn't find a valid price in any screenshot
->>>>>>> 3f1efe79
       $logger.error("Request #{request_id}: No valid listings found after all screenshots")
       return {
         'success' => false,
